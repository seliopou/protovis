/**
<<<<<<< HEAD
 * @class
=======
 * Constructs a default quantile scale. The arguments to this constructor are
 * optional, and equivalent to calling {@link #domain}. The default domain is
 * the empty set, and the default range is [0,1].
 *
 * @class Represents a quantile scale; a function that maps from a value within
 * a sortable domain to a quantized numeric range. Typically, the domain is a
 * set of numbers, but any sortable value (such as strings) can be used as the
 * domain of a quantile scale. The range defaults to [0,1], with 0 corresponding
 * to the smallest value in the domain, 1 the largest, .5 the median, etc.
 *
 * <p>By default, the number of quantiles in the range corresponds to the number
 * of values in the domain. The {@link #quantiles} method can be used to specify
 * an explicit number of quantiles; for example, <tt>quantiles(4)</tt> produces
 * a standard quartile scale. A quartile scale's range is a set of four discrete
 * values, such as [0, 1/3, 2/3, 1]. Calling the {@link #range} method will
 * scale these discrete values accordingly, similar to {@link
 * pv.Scale.ordinal#splitFlush}.
 *
 * <p>For example, given the strings ["c", "a", "b"], a default quantile scale:
 *
 * <pre>pv.Scale.quantile("c", "a", "b")</pre>
 *
 * will return 0 for "a", .5 for "b", and 1 for "c".
 *
>>>>>>> f9a92476
 * @extends pv.Scale
 */
pv.Scale.quantile = function() {
  var n = -1, // number of quantiles
      j = -1, // max quantile index
      q = [], // quantile boundaries
      d = [], // domain
      y = pv.Scale.linear(); // range

  /** @private */
  function scale(x) {
    return y(Math.max(0, Math.min(j, pv.search.index(q, x) - 1)) / j);
  }

  /**
   * Sets or gets the quantile boundaries. By default, each element in the
   * domain is in its own quantile. If the argument to this method is a number,
   * it specifies the number of equal-sized quantiles by which to divide the
   * domain.
   *
   * <p>If no arguments are specified, this method returns the quantile
   * boundaries; the first element is always the minimum value of the domain,
   * and the last element is the maximum value of the domain. Thus, the length
   * of the returned array is always one greater than the number of quantiles.
   *
   * @function
   * @name pv.Scale.quantile.prototype.quantiles
   * @param {number} x the number of quantiles.
   */
  scale.quantiles = function(x) {
    if (arguments.length) {
      n = Number(x);
      if (n < 0) {
        q = [d[0]].concat(d);
        j = d.length - 1;
      } else {
        q = [];
        q[0] = d[0];
        for (var i = 1; i <= n; i++) {
          q[i] = d[~~(i * (d.length - 1) / n)];
        }
        j = n - 1;
      }
      return this;
    }
    return q;
  };

  /**
   * Sets or gets the input domain. This method can be invoked several ways:
   *
   * <p>1. <tt>domain(values...)</tt>
   *
   * <p>Specifying the domain as a series of values is the most explicit and
   * recommended approach. However, if the domain values are derived from data,
   * you may find the second method more appropriate.
   *
   * <p>2. <tt>domain(array, f)</tt>
   *
   * <p>Rather than enumerating the domain values as explicit arguments to this
   * method, you can specify a single argument of an array. In addition, you can
   * specify an optional accessor function to extract the domain values from the
   * array.
   *
   * <p>3. <tt>domain()</tt>
   *
   * <p>Invoking the <tt>domain</tt> method with no arguments returns the
   * current domain as an array.
   *
   * @function
   * @name pv.Scale.quantile.prototype.domain
   * @param {...} domain... domain values.
   * @returns {pv.Scale.quantile} <tt>this</tt>, or the current domain.
   */
  scale.domain = function(array, f) {
    if (arguments.length) {
      d = (array instanceof Array)
          ? pv.map(array, f)
          : Array.prototype.slice.call(arguments);
      d.sort(pv.naturalOrder);
      scale.quantiles(n); // recompute quantiles
      return this;
    }
    return d;
  };

  /**
   * Sets or gets the output range. This method can be invoked several ways:
   *
   * <p>1. <tt>range(min, ..., max)</tt>
   *
   * <p>The range may be specified as a series of numbers or colors. Most
   * commonly, two numbers are specified: the minimum and maximum pixel values.
   * For a color scale, values may be specified as {@link pv.Color}s or
   * equivalent strings. For a diverging scale, or other subdivided non-uniform
   * scales, multiple values can be specified. For example:
   *
   * <pre>    .range("red", "white", "green")</pre>
   *
   * <p>Currently, only numbers and colors are supported as range values. The
   * number of range values must exactly match the number of domain values, or
   * the behavior of the scale is undefined.
   *
   * <p>2. <tt>range()</tt>
   *
   * <p>Invoking the <tt>range</tt> method with no arguments returns the current
   * range as an array of numbers or colors.
   *
   * @function
   * @name pv.Scale.quantile.prototype.range
   * @param {...} range... range values.
   * @returns {pv.Scale.quantile} <tt>this</tt>, or the current range.
   */
  scale.range = function() {
    if (arguments.length) {
      y.range.apply(y, arguments);
      return this;
    }
    return y.range();
  };

  /**
   * Returns a view of this scale by the specified accessor function <tt>f</tt>.
   * Given a scale <tt>y</tt>, <tt>y.by(function(d) d.foo)</tt> is equivalent to
   * <tt>function(d) y(d.foo)</tt>.
   *
   * <p>This method is provided for convenience, such that scales can be
   * succinctly defined inline. For example, given an array of data elements
   * that have a <tt>score</tt> attribute with the domain [0, 1], the height
   * property could be specified as:
   *
   * <pre>.height(pv.Scale.linear().range(0, 480).by(function(d) d.score))</pre>
   *
   * This is equivalent to:
   *
   * <pre>.height(function(d) d.score * 480)</pre>
   *
   * This method should be used judiciously; it is typically more clear to
   * invoke the scale directly, passing in the value to be scaled.
   *
   * @function
   * @name pv.Scale.quantile.prototype.by
   * @param {function} f an accessor function.
   * @returns {pv.Scale.quantile} a view of this scale by the specified
   * accessor function.
   */
  scale.by = function(f) {
    function by() { return scale(f.apply(this, arguments)); }
    for (var method in scale) by[method] = scale[method];
    return by;
  };

  scale.domain.apply(scale, arguments);
  return scale;
};<|MERGE_RESOLUTION|>--- conflicted
+++ resolved
@@ -1,7 +1,4 @@
 /**
-<<<<<<< HEAD
- * @class
-=======
  * Constructs a default quantile scale. The arguments to this constructor are
  * optional, and equivalent to calling {@link #domain}. The default domain is
  * the empty set, and the default range is [0,1].
@@ -26,7 +23,6 @@
  *
  * will return 0 for "a", .5 for "b", and 1 for "c".
  *
->>>>>>> f9a92476
  * @extends pv.Scale
  */
 pv.Scale.quantile = function() {
