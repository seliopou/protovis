--- conflicted
+++ resolved
@@ -1,10 +1,7 @@
 /**
  * Returns a root scale for the specified domain. The arguments to this
  * constructor are optional, and equivalent to calling {@link #domain}.
-<<<<<<< HEAD
-=======
  * The default domain and range are [0,1].
->>>>>>> f9a92476
  *
  * @class Represents a root scale; a function that performs a power
  * transformation. <style type="text/css">sub{line-height:0}</style> Most
@@ -28,11 +25,7 @@
  * method similarly allows the data to be mapped to a numeric value before
  * performing the root transformation.
  *
-<<<<<<< HEAD
- * @param {number...} domain... domain values.
-=======
  * @param {number...} domain... optional domain values.
->>>>>>> f9a92476
  * @extends pv.Scale.quantitative
  */
 pv.Scale.root = function() {
